[package]
name = "chess-oxide"
version = "0.2.1"
edition = "2021"
<<<<<<< HEAD
=======
build = "build.rs"
description = "A chess engine library written in Rust, with a GUI bin to play against it."
license = "MIT"
>>>>>>> 32d634f1

[lib]
name = "chess"
path = "src/lib.rs"

[[bin]]
name = "chess-gui"
path = "src/bin/chess-gui.rs"

[[bin]]
name = "chess-perft"
path = "src/bin/chess-perft.rs"

# See more keys and their definitions at https://doc.rust-lang.org/cargo/reference/manifest.html

[dependencies]
rand = "0.8.5"
static_init = "1.0.3"
<<<<<<< HEAD
=======
log = "0.4"
env_logger = "0.11"
slint = "1.7.2"
ahash = "0.8.11"

[build-dependencies]
slint-build = "1.7"
>>>>>>> 32d634f1

[profile.release]
debug = true
lto = "fat"
codegen-units = 1
opt-level = 3
panic = "abort"

[profile.test]
opt-level = 3 # optimise for performance heavy perft tests

[profile.dev]
opt-level = 1<|MERGE_RESOLUTION|>--- conflicted
+++ resolved
@@ -2,12 +2,9 @@
 name = "chess-oxide"
 version = "0.2.1"
 edition = "2021"
-<<<<<<< HEAD
-=======
 build = "build.rs"
 description = "A chess engine library written in Rust, with a GUI bin to play against it."
 license = "MIT"
->>>>>>> 32d634f1
 
 [lib]
 name = "chess"
@@ -26,16 +23,11 @@
 [dependencies]
 rand = "0.8.5"
 static_init = "1.0.3"
-<<<<<<< HEAD
-=======
 log = "0.4"
 env_logger = "0.11"
-slint = "1.7.2"
+iced = "0.12"
 ahash = "0.8.11"
 
-[build-dependencies]
-slint-build = "1.7"
->>>>>>> 32d634f1
 
 [profile.release]
 debug = true
