--- conflicted
+++ resolved
@@ -87,19 +87,12 @@
 
 fn main() -> Result<(), slint::PlatformError> {
     // board::Board::from_fen("8/8/8/5R2/8/P1P3PP/P2QPP2/k5K1 b - - 0 1"
-<<<<<<< HEAD
 
     let mut builder = Builder::from_default_env();
     builder.target(Target::Stdout);
     builder.init();
 
     let board = Arc::new(Mutex::new(Board::new()));
-=======
-    let board = Arc::new(Mutex::new(
-        //Board::from_fen("k7/pp3p1p/8/5bp1/8/8/5K2/3q w - - 7 47").unwrap(),
-        Board::new(),
-    ));
->>>>>>> 5789aa09
 
     let ui = Board_UI::new().unwrap();
     let ui_weak_new_game = ui.as_weak();
@@ -147,9 +140,9 @@
             }
         }
         let pos = std::rc::Rc::new(slint::VecModel::from(ui_position));
-<<<<<<< HEAD
+
         ui.invoke_get_gamestate();
-=======
+        
         // only set last move in GUI if it is not NULL_MOVE, then unwrap() is safe
         if board_refresh_position
             .lock()
@@ -178,7 +171,6 @@
                 .into(),
             );
         }
->>>>>>> 5789aa09
         ui.set_position(pos.into());
     });
 
