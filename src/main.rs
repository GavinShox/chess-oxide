// #![allow(warnings)]
#![allow(unused_must_use)]

// #[global_allocator]
// static GLOBAL: jemallocator::Jemalloc = jemallocator::Jemalloc;

use std::{cell::RefCell, rc::Rc, sync::{Arc, Mutex}};
use chess::*;
// use std::{ io };
// use std::time::{ Instant };


// struct HumanPlayer;

// impl Player for HumanPlayer {
//     fn get_move(&self, bstate: &BoardState) -> Move {
//         let stdin = io::stdin();
//         let mut input1 = String::new();
//         let mut input2 = String::new();

//         loop {
//             println!("Move from:");
//             stdin.read_line(&mut input1);
//             println!("Move to:");
//             stdin.read_line(&mut input2);
//             let _illegal = true;
//             let (i, j) = Position::move_as_notation(&input1, &input2);

//             for mv in &bstate.legal_moves {
//                 if mv.from == i && mv.to == j {
//                     return *mv;
//                 }
//             }
//             println!("Move isn't legal!");
//             input1.clear();
//             input2.clear();
//             continue;
//         }
//     }
// }



// fn game_loop() {
//     let white_player = RandomPlayer;
//     let black_player = EnginePlayer { depth: 4 };
//     let mut board = Board::new(Box::new(white_player), Box::new(black_player));

//     loop {
//         match board.make_move() {
//             Ok(_) => {}
//             Err(e) => {
//                 println!("{:?}", e);
//                 break;
//             }
//         }
//         let game_state = board.current_state.get_gamestate();
//         println!("Game state: {:?}", game_state);

//         board.current_state.position.print_board();

//         if game_state != GameState::Active && game_state != GameState::Check {
//             println!("Game over, gamestate: {:?}", game_state);
//             println!("{:#?}", board.current_state);
//             break;
//         }
//     }
// }

// fn main() {
//     //let pos = Position::new_starting();
//     let mut pos = Position::from_fen("rnbq1k1r/pp1Pbppp/2p5/8/2B5/8/PPP1NnPP/RNBQK2R w KQ - 1 8");
//     //let mut pos = Position::new_position_from_fen("r3k2r/Pppp1ppp/1b3nbN/nP6/BBP1P3/q4N2/Pp1P2PP/R2Q1RK1 w kq - 0 1");
//     pos.print_board();

//     perft(&pos, 5);

//     //game_loop();
// }

<<<<<<< HEAD

fn main() {

=======
slint::include_modules!();

type PieceUI = slint_generatedBoard_UI::Piece_UI;
type PieceColourUI = slint_generatedBoard_UI::PieceColour_UI;
type PieceTypeUI = slint_generatedBoard_UI::PieceType_UI;

fn ui_convert_piece(piece: chess::Piece) -> PieceUI {
    match piece.pcolour {
        chess::PieceColour::White => match piece.ptype {
            chess::PieceType::Pawn => PieceUI {piece_colour: PieceColourUI::White, piece_type: PieceTypeUI::Pawn},
            chess::PieceType::Bishop => PieceUI {piece_colour: PieceColourUI::White, piece_type: PieceTypeUI::Bishop},
            chess::PieceType::Knight => PieceUI {piece_colour: PieceColourUI::White, piece_type: PieceTypeUI::Knight},
            chess::PieceType::Rook => PieceUI {piece_colour: PieceColourUI::White, piece_type: PieceTypeUI::Rook},
            chess::PieceType::Queen => PieceUI {piece_colour: PieceColourUI::White, piece_type: PieceTypeUI::Queen},
            chess::PieceType::King => PieceUI {piece_colour: PieceColourUI::White, piece_type: PieceTypeUI::King},
            chess::PieceType::None => PieceUI {piece_colour: PieceColourUI::None, piece_type: PieceTypeUI::None},
        },
        chess::PieceColour::Black => match piece.ptype {
            chess::PieceType::Pawn => PieceUI {piece_colour: PieceColourUI::Black, piece_type: PieceTypeUI::Pawn},
            chess::PieceType::Knight => PieceUI {piece_colour: PieceColourUI::Black, piece_type: PieceTypeUI::Knight},
            chess::PieceType::Bishop => PieceUI {piece_colour: PieceColourUI::Black, piece_type: PieceTypeUI::Bishop},
            chess::PieceType::Rook => PieceUI {piece_colour: PieceColourUI::Black, piece_type: PieceTypeUI::Rook},
            chess::PieceType::Queen => PieceUI {piece_colour: PieceColourUI::Black, piece_type: PieceTypeUI::Queen},
            chess::PieceType::King => PieceUI {piece_colour: PieceColourUI::Black, piece_type: PieceTypeUI::King},
            chess::PieceType::None => PieceUI {piece_colour: PieceColourUI::None, piece_type: PieceTypeUI::None},
        },
        chess::PieceColour::None => PieceUI {piece_colour: PieceColourUI::None, piece_type: PieceTypeUI::None}
    }
}

fn main() -> Result<(), slint::PlatformError> {

    let mut board = Arc::new(Mutex::new(board::Board::new()));    
    
    
    let ui = Board_UI::new().unwrap();
    let ui_weak_new_game = ui.as_weak();
    let ui_weak_refresh_position = ui.as_weak();
    let ui_weak_make_move = ui.as_weak();
    let ui_weak_engine_make_move = ui.as_weak();

    let board_new_game = board.clone();
    let board_refresh_position = board.clone();
    let board_make_move = board.clone();
    let board_engine_make_move = board.clone();

    ui.on_new_game(move || {
        let ui = ui_weak_new_game.upgrade().unwrap();
        *board_new_game.lock().unwrap() = board::Board::new();    
        ui.invoke_refresh_position();
    });

    ui.on_refresh_position(move || {
        let ui = ui_weak_refresh_position.upgrade().unwrap();
        let mut ui_position: Vec<PieceUI> = vec![];
        for s in board_refresh_position.lock().unwrap().current_state.get_pos64() {
            match s {
                chess::Square::Piece(p) => ui_position.push(ui_convert_piece(*p)),
                chess::Square::Empty => ui_position.push(ui_convert_piece(chess::NULL_PIECE))
            }
        }
        let pos = std::rc::Rc::new(slint::VecModel::from(ui_position));
        ui.set_position(pos.into());
    });
    
    ui.on_make_move(move || -> bool{
        let ui = ui_weak_make_move.upgrade().unwrap();

        let from = ui.get_selected_from_square();
        let to = ui.get_selected_to_square();
        let mut legal_mv: chess::Move = NULL_MOVE;

        for mv in board_make_move.lock().unwrap().current_state.legal_moves.clone() {
            if mv.from as i32 == from && mv.to as i32 == to {
                legal_mv = mv;
            }
        }
        match board_make_move.lock().unwrap().make_move(&legal_mv) {
            Ok(_) => {
                return true;
            }
            Err(_) => {
                return false;
            }
        }
    });

    ui.on_engine_make_move(move || {
        let ui = ui_weak_engine_make_move.clone();
        let mut bmem: Arc<Mutex<Board>> = board_engine_make_move.clone();

        std::thread::spawn(move || {
            bmem.lock().unwrap().make_engine_move(4);
            slint::invoke_from_event_loop(move || {
                ui.upgrade().unwrap().invoke_refresh_position();
                ui.upgrade().unwrap().set_engine_made_move(true);
            });
        });
    });
    
    ui.invoke_refresh_position();
    ui.run()
>>>>>>> 66d90ebe
}<|MERGE_RESOLUTION|>--- conflicted
+++ resolved
@@ -78,112 +78,7 @@
 //     //game_loop();
 // }
 
-<<<<<<< HEAD
 
 fn main() {
 
-=======
-slint::include_modules!();
-
-type PieceUI = slint_generatedBoard_UI::Piece_UI;
-type PieceColourUI = slint_generatedBoard_UI::PieceColour_UI;
-type PieceTypeUI = slint_generatedBoard_UI::PieceType_UI;
-
-fn ui_convert_piece(piece: chess::Piece) -> PieceUI {
-    match piece.pcolour {
-        chess::PieceColour::White => match piece.ptype {
-            chess::PieceType::Pawn => PieceUI {piece_colour: PieceColourUI::White, piece_type: PieceTypeUI::Pawn},
-            chess::PieceType::Bishop => PieceUI {piece_colour: PieceColourUI::White, piece_type: PieceTypeUI::Bishop},
-            chess::PieceType::Knight => PieceUI {piece_colour: PieceColourUI::White, piece_type: PieceTypeUI::Knight},
-            chess::PieceType::Rook => PieceUI {piece_colour: PieceColourUI::White, piece_type: PieceTypeUI::Rook},
-            chess::PieceType::Queen => PieceUI {piece_colour: PieceColourUI::White, piece_type: PieceTypeUI::Queen},
-            chess::PieceType::King => PieceUI {piece_colour: PieceColourUI::White, piece_type: PieceTypeUI::King},
-            chess::PieceType::None => PieceUI {piece_colour: PieceColourUI::None, piece_type: PieceTypeUI::None},
-        },
-        chess::PieceColour::Black => match piece.ptype {
-            chess::PieceType::Pawn => PieceUI {piece_colour: PieceColourUI::Black, piece_type: PieceTypeUI::Pawn},
-            chess::PieceType::Knight => PieceUI {piece_colour: PieceColourUI::Black, piece_type: PieceTypeUI::Knight},
-            chess::PieceType::Bishop => PieceUI {piece_colour: PieceColourUI::Black, piece_type: PieceTypeUI::Bishop},
-            chess::PieceType::Rook => PieceUI {piece_colour: PieceColourUI::Black, piece_type: PieceTypeUI::Rook},
-            chess::PieceType::Queen => PieceUI {piece_colour: PieceColourUI::Black, piece_type: PieceTypeUI::Queen},
-            chess::PieceType::King => PieceUI {piece_colour: PieceColourUI::Black, piece_type: PieceTypeUI::King},
-            chess::PieceType::None => PieceUI {piece_colour: PieceColourUI::None, piece_type: PieceTypeUI::None},
-        },
-        chess::PieceColour::None => PieceUI {piece_colour: PieceColourUI::None, piece_type: PieceTypeUI::None}
-    }
-}
-
-fn main() -> Result<(), slint::PlatformError> {
-
-    let mut board = Arc::new(Mutex::new(board::Board::new()));    
-    
-    
-    let ui = Board_UI::new().unwrap();
-    let ui_weak_new_game = ui.as_weak();
-    let ui_weak_refresh_position = ui.as_weak();
-    let ui_weak_make_move = ui.as_weak();
-    let ui_weak_engine_make_move = ui.as_weak();
-
-    let board_new_game = board.clone();
-    let board_refresh_position = board.clone();
-    let board_make_move = board.clone();
-    let board_engine_make_move = board.clone();
-
-    ui.on_new_game(move || {
-        let ui = ui_weak_new_game.upgrade().unwrap();
-        *board_new_game.lock().unwrap() = board::Board::new();    
-        ui.invoke_refresh_position();
-    });
-
-    ui.on_refresh_position(move || {
-        let ui = ui_weak_refresh_position.upgrade().unwrap();
-        let mut ui_position: Vec<PieceUI> = vec![];
-        for s in board_refresh_position.lock().unwrap().current_state.get_pos64() {
-            match s {
-                chess::Square::Piece(p) => ui_position.push(ui_convert_piece(*p)),
-                chess::Square::Empty => ui_position.push(ui_convert_piece(chess::NULL_PIECE))
-            }
-        }
-        let pos = std::rc::Rc::new(slint::VecModel::from(ui_position));
-        ui.set_position(pos.into());
-    });
-    
-    ui.on_make_move(move || -> bool{
-        let ui = ui_weak_make_move.upgrade().unwrap();
-
-        let from = ui.get_selected_from_square();
-        let to = ui.get_selected_to_square();
-        let mut legal_mv: chess::Move = NULL_MOVE;
-
-        for mv in board_make_move.lock().unwrap().current_state.legal_moves.clone() {
-            if mv.from as i32 == from && mv.to as i32 == to {
-                legal_mv = mv;
-            }
-        }
-        match board_make_move.lock().unwrap().make_move(&legal_mv) {
-            Ok(_) => {
-                return true;
-            }
-            Err(_) => {
-                return false;
-            }
-        }
-    });
-
-    ui.on_engine_make_move(move || {
-        let ui = ui_weak_engine_make_move.clone();
-        let mut bmem: Arc<Mutex<Board>> = board_engine_make_move.clone();
-
-        std::thread::spawn(move || {
-            bmem.lock().unwrap().make_engine_move(4);
-            slint::invoke_from_event_loop(move || {
-                ui.upgrade().unwrap().invoke_refresh_position();
-                ui.upgrade().unwrap().set_engine_made_move(true);
-            });
-        });
-    });
-    
-    ui.invoke_refresh_position();
-    ui.run()
->>>>>>> 66d90ebe
 }