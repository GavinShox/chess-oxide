use std::cmp;

use crate::board::*;
use crate::movegen::*;
use crate::util;
use crate::zobrist::PositionHash;

// avoid int overflows when operating on these values i.e. negating, +/- checkmate depth etc.
const MIN: i32 = i32::MIN + 1000;
const MAX: i32 = i32::MAX - 1000;
// max depth for quiescence search, best case it should be unlimited (only stopping when there are no more captures), but in practice it takes too long
const QUIECENCE_DEPTH: i32 = 4;

struct Nodes {
    negamax_nodes: u64,
    negamax_prunes: u64,
    quiescence_nodes: u64,
    quiescence_prunes: u64,
    transposition_table_hits: u64,
}
impl Nodes {
    fn new() -> Self {
        Nodes {
            negamax_nodes: 0,
            negamax_prunes: 0,
            quiescence_nodes: 0,
            quiescence_prunes: 0,
            transposition_table_hits: 0,
        }
    }

    fn total_nodes(&self) -> u64 {
        self.negamax_nodes + self.quiescence_nodes
    }

    fn total_prunes(&self) -> u64 {
        self.negamax_prunes + self.quiescence_prunes
    }
}

#[derive(Debug)]
enum BoundType {
    Exact,
    Lower,
    Upper,
}

#[derive(Debug)]
pub struct TranspositionTable {
    table: ahash::AHashMap<PositionHash, (BoundType, i32, i32, Move)>,
}
impl TranspositionTable {
    pub fn new() -> Self {
        TranspositionTable {
            table: ahash::AHashMap::default(),
        }
    }

    pub fn len(&self) -> usize {
        self.table.len()
    }

    // size of actual stored data, memory allocated on heap may be larger
    pub fn heap_size(&self) -> usize {
        self.table.len() * std::mem::size_of::<(PositionHash, (BoundType, i32, i32, Move))>()
    }

    // size of allocated memory
    pub fn heap_alloc_size(&self) -> usize {
        self.table.capacity() * std::mem::size_of::<(PositionHash, (BoundType, i32, i32, Move))>()
    }

    fn insert(
        &mut self,
        hash: PositionHash,
        bound_type: BoundType,
        depth: i32,
        eval: i32,
        mv: Move,
    ) {
        self.table.insert(hash, (bound_type, depth, eval, mv));
    }

    fn get(&self, hash: PositionHash) -> Option<&(BoundType, i32, i32, Move)> {
        self.table.get(&hash)
    }
}

pub fn choose_move<'a>(
    bs: &'a BoardState,
    depth: i32,
    tt: &mut TranspositionTable,
) -> (i32, &'a Move) {
    let mut nodes = Nodes::new();
    // TODO add check if position is in endgame, for different evaluation
    let (eval, mv) = negamax_root(bs, depth, bs.side_to_move, tt, &mut nodes);

    if cfg!(feature = "debug_engine_logging") {
        log::info!("Nodes searched: {}", nodes.total_nodes());
        log::info!("Branches pruned: {}", nodes.total_prunes());
        log::info!("Negamax nodes: {}", nodes.negamax_nodes);
        log::info!("Negamax prunes: {}", nodes.negamax_prunes);
        log::info!("Quiescence nodes: {}", nodes.quiescence_nodes);
        log::info!("Quiescence prunes: {}", nodes.quiescence_prunes);
        log::info!(
            "Transposition table hits: {}",
            nodes.transposition_table_hits
        );
    }
    log::debug!(
        "Transposition table: Entries -> {}, Size on heap -> {}, Total allocated on heap -> {}",
        tt.len(),
        util::bytes_to_str(tt.heap_size()),
        util::bytes_to_str(tt.heap_alloc_size())
    );
    log::info!(
        "Engine chose move: {:?} with eval: {} @ depth {}",
        mv,
        eval,
        depth
    );
    (eval, mv)
}

// TODO add checks (and maybe promotions) to quiescence search
fn quiescence(
    bs: &BoardState,
    depth: i32,
    root_depth: i32,
    mut alpha: i32,
    beta: i32,
    maxi_colour: PieceColour,
    nodes: &mut Nodes,
) -> i32 {
<<<<<<< HEAD
    let pseudo_legal_moves = bs.get_pseudo_legal_moves();
    // check game over conditions returning immediately, or begin quiescence search
    match bs.get_gamestate() {
        GameState::Checkmate => {
            if cfg!(feature = "debug_engine_logging") {
                nodes.quiescence_nodes += 1;
            }
            return if bs.side_to_move == maxi_colour {
                MIN + root_depth
            } else {
                MAX - root_depth
            };
        }
        // draw states
        GameState::Stalemate
        | GameState::Repetition
        | GameState::FiftyMove
        | GameState::InsufficientMaterial => {
            if cfg!(feature = "debug_engine_logging") {
                nodes.quiescence_nodes += 1;
            }
            return 0; // stalemate
        }
        _ => {}
=======
    // check game over conditions returning immediately, or continue quiescence search
    if bs.is_checkmate() {
        if cfg!(feature = "debug_engine_logging") {
            nodes.quiescence_nodes += 1;
        }
        return if bs.side_to_move == maxi_colour {
            MIN + root_depth
        } else {
            MAX - root_depth
        };
    } else if bs.is_draw() {
        if cfg!(feature = "debug_engine_logging") {
            nodes.quiescence_nodes += 1;
        }
        return 0; // stalemate
>>>>>>> e9bbf7bb
    }

    let mut max_eval = evaluate(bs, maxi_colour);
    if max_eval >= beta || depth == 0 {
        return max_eval;
    }
    alpha = cmp::max(alpha, max_eval);
<<<<<<< HEAD

    for i in sorted_move_indexes(&pseudo_legal_moves, true, &NULL_MOVE, &bs.last_move) {
        let mv = &pseudo_legal_moves[i];
        if !bs.is_move_legal_position(&mv) {
            continue; // skip illegal moves
        }
        let child_bs = bs.lazy_next_state_unchecked(&mv);
=======
    let moves = &bs.legal_moves;
    for i in sorted_move_indexes(moves, true, &NULL_MOVE, &bs.last_move) {
        let mv = moves[i];
        let child_bs = bs.next_state(&mv).unwrap();
>>>>>>> e9bbf7bb
        let eval = -quiescence(
            &child_bs,
            depth - 1,
            root_depth + 1,
            -beta,
            -alpha,
            !maxi_colour,
            nodes,
        );
        max_eval = cmp::max(max_eval, eval);
        alpha = cmp::max(alpha, max_eval);

        if cfg!(feature = "debug_engine_logging") {
            nodes.quiescence_nodes += 1;
        }

        if beta <= alpha {
            if cfg!(feature = "debug_engine_logging") {
                nodes.quiescence_prunes += 1;
            }
            break;
        }
    }
    max_eval
}

fn negamax_root<'a>(
    bs: &'a BoardState,
    depth: i32,
    maxi_colour: PieceColour,
    tt: &mut TranspositionTable,
    nodes: &mut Nodes,
) -> (i32, &'a Move) {
    let pseudo_legal_moves = bs.get_pseudo_legal_moves();
    // check game over conditions returning immediately, or begin quiescence search
    match bs.get_gamestate() {
        GameState::Checkmate => {
            if cfg!(feature = "debug_engine_logging") {
                nodes.negamax_nodes += 1;
            }
            return (
                if bs.side_to_move == maxi_colour {
                    MIN
                } else {
                    MAX
                },
                &NULL_MOVE,
            );
        }
        // draw states
        GameState::Stalemate
        | GameState::Repetition
        | GameState::FiftyMove
        | GameState::InsufficientMaterial => {
            if cfg!(feature = "debug_engine_logging") {
                nodes.negamax_nodes += 1;
            }
            return (0, &NULL_MOVE); // stalemate
        }
        _ => {}
    }
    let mut alpha = MIN;
    let beta = MAX;
    let mut best_move = &NULL_MOVE;
    let mut max_eval = MIN;
    for i in sorted_move_indexes(&pseudo_legal_moves, false, &NULL_MOVE, &bs.last_move) {
        let mv = &pseudo_legal_moves[i];
        if !bs.is_move_legal_position(&mv) {
            continue; // skip illegal moves
        }
        let child_bs = bs.lazy_next_state_unchecked(mv);
        let eval = -negamax(
            &child_bs,
            depth - 1,
            1,
            -beta,
            -alpha,
            !maxi_colour,
            tt,
            nodes,
        );

        if eval > max_eval {
            max_eval = eval;
            best_move = mv;
        }
        alpha = cmp::max(alpha, max_eval);

        if cfg!(feature = "debug_engine_logging") {
            nodes.negamax_nodes += 1;
        }
        if beta <= alpha {
            if cfg!(feature = "debug_engine_logging") {
                nodes.negamax_prunes += 1;
            }
            break;
        }
    }

    (max_eval, best_move)
}

fn negamax(
    bs: &BoardState,
    depth: i32,
    root_depth: i32,
    mut alpha: i32,
    mut beta: i32,
    maxi_colour: PieceColour,
    tt: &mut TranspositionTable,
    nodes: &mut Nodes,
) -> i32 {
    // transposition table lookup
    let alpha_orig = alpha;
    let mut best_move: Move = NULL_MOVE; // will be set on tt hit
    if let Some((bound_type, tt_depth, tt_eval, tt_mv)) = tt.get(bs.board_hash) {
        if cfg!(feature = "debug_engine_logging") {
            nodes.transposition_table_hits += 1;
        }
        let tt_eval = *tt_eval;
        if *tt_depth >= depth {
            match bound_type {
                BoundType::Exact => {
                    return tt_eval;
                }
                BoundType::Lower => {
                    alpha = cmp::max(alpha, tt_eval);
                }
                BoundType::Upper => {
                    beta = cmp::min(beta, tt_eval);
                }
            }
            if alpha >= beta {
                return tt_eval;
            }
        }
        best_move = *tt_mv;
    }

    let pseudo_legal_moves = bs.get_pseudo_legal_moves();
    // check game over conditions returning immediately, or begin quiescence search
    match bs.get_gamestate() {
        GameState::Checkmate => {
            if cfg!(feature = "debug_engine_logging") {
                nodes.negamax_nodes += 1;
            }
            return if bs.side_to_move == maxi_colour {
                MIN + root_depth
            } else {
                MAX - root_depth
            };
        }
        // draw states
        GameState::Stalemate
        | GameState::Repetition
        | GameState::FiftyMove
        | GameState::InsufficientMaterial => {
            if cfg!(feature = "debug_engine_logging") {
                nodes.negamax_nodes += 1;
            }
            return 0; // stalemate
        }
<<<<<<< HEAD
        _ => {}
    }

    if depth == 0 {
=======
        return 0; // stalemate
    } else if depth == 0 {
>>>>>>> e9bbf7bb
        return quiescence(
            bs,
            QUIECENCE_DEPTH,
            root_depth + 1,
            alpha,
            beta,
            maxi_colour,
            nodes,
        );
    }

    let mut max_eval = MIN;
    let moves = sorted_move_indexes(&pseudo_legal_moves, false, &best_move, &bs.last_move); // sort pseudo legal moves instead of consuming the lazy iterator
    for i in moves {
        let mv = &pseudo_legal_moves[i];
        if !bs.is_move_legal_position(&mv) {
            continue; // skip illegal moves
        }

        let child_bs = bs.lazy_next_state_unchecked(mv);
        let eval = -negamax(
            &child_bs,
            depth - 1,
            root_depth + 1,
            -beta,
            -alpha,
            !maxi_colour,
            tt,
            nodes,
        );
        if eval > max_eval {
            max_eval = eval;
            best_move = *mv;
        }
        alpha = cmp::max(alpha, max_eval);

        if cfg!(feature = "debug_engine_logging") {
            nodes.negamax_nodes += 1;
        }
        if beta <= alpha {
            if cfg!(feature = "debug_engine_logging") {
                nodes.negamax_prunes += 1;
            }
            break;
        }
    }

    // Insert new entry in transposition table
    let tt_eval = max_eval;
    let tt_best_move = best_move;
    if tt_eval <= alpha_orig {
        tt.insert(
            bs.board_hash,
            BoundType::Upper,
            depth,
            tt_eval,
            tt_best_move,
        );
    } else if tt_eval >= beta {
        tt.insert(
            bs.board_hash,
            BoundType::Lower,
            depth,
            tt_eval,
            tt_best_move,
        );
    } else {
        tt.insert(
            bs.board_hash,
            BoundType::Exact,
            depth,
            tt_eval,
            tt_best_move,
        );
    }

    max_eval
}

fn sorted_move_indexes(
    moves: &[Move],
    captures_only: bool,
    tt_mv: &Move,
    last_mv: &Move,
) -> Vec<usize> {
    let mut move_scores: Vec<(usize, i32)> = Vec::with_capacity(moves.len());

    for (index, mv) in moves.iter().enumerate() {
        if captures_only && !matches!(mv.move_type, MoveType::Capture(_)) {
            continue;
        }
        if mv == tt_mv {
            move_scores.push((index, MAX)); // tt move should be searched first
            continue;
        }

        let mv_score = match mv.move_type {
            MoveType::Capture(capture_type) => {
                let mv_ptype_value = get_piece_value(&mv.piece.ptype);
                // prioritise captures, even when capturing with a more valuable piece. After trades it could still be good, so min 1
                cmp::max(
                    get_piece_value(&capture_type) - mv_ptype_value,
                    1,
                )
                // prioritize recaptures, with least valuable piece
                + if mv.to == last_mv.to {
                    10000 - mv_ptype_value
                } else { 0 }
            }
            MoveType::Promotion(promotion_type, _) => get_piece_value(&promotion_type), // TODO maybe potential capture should be taken into account
            _ => 0,
        };

        move_scores.push((index, mv_score));
    }

    move_scores.sort_by(|a, b| b.1.cmp(&a.1));

    move_scores
        .into_iter()
        .unzip::<_, _, Vec<usize>, Vec<i32>>()
        .0
}

// values in centipawns
#[inline(always)]
fn get_piece_value(ptype: &PieceType) -> i32 {
    match ptype {
        PieceType::Pawn => 100,
        PieceType::Knight => 320,
        PieceType::Bishop => 330,
        PieceType::Rook => 500,
        PieceType::Queen => 900,
        PieceType::King => 20000,
    }
}

#[inline(always)]
fn get_piece_pos_value(i: usize, piece: &Piece, is_endgame: bool) -> i32 {
    // all pos values are from whites perspective (a8 = index 0, h1 = index 63)
    const PAWN_POS_VALUES: [i32; 64] = [
        0, 0, 0, 0, 0, 0, 0, 0, 50, 50, 50, 50, 50, 50, 50, 50, 10, 10, 20, 30, 30, 20, 10, 10, 5,
        5, 10, 25, 25, 10, 5, 5, 0, 0, 0, 20, 20, 0, 0, 0, 5, -5, -10, 0, 0, -10, -5, 5, 5, 10, 10,
        -20, -20, 10, 10, 5, 0, 0, 0, 0, 0, 0, 0, 0,
    ];
    const KNIGHT_POS_VALUES: [i32; 64] = [
        -50, -40, -30, -30, -30, -30, -40, -50, -40, -20, 0, 0, 0, 0, -20, -40, -30, 0, 10, 15, 15,
        10, 0, -30, -30, 5, 15, 20, 20, 15, 5, -30, -30, 0, 15, 20, 20, 15, 0, -30, -30, 5, 10, 15,
        15, 10, 5, -30, -40, -20, 0, 5, 5, 0, -20, -40, -50, -40, -30, -30, -30, -30, -40, -50,
    ];
    const BISHOP_POS_VALUES: [i32; 64] = [
        -20, -10, -10, -10, -10, -10, -10, -20, -10, 0, 0, 0, 0, 0, 0, -10, -10, 0, 5, 10, 10, 5,
        0, -10, -10, 5, 5, 10, 10, 5, 5, -10, -10, 0, 10, 10, 10, 10, 0, -10, -10, 10, 10, 10, 10,
        10, 10, -10, -10, 5, 0, 0, 0, 0, 5, -10, -20, -10, -10, -10, -10, -10, -10, -20,
    ];
    const ROOK_POS_VALUES: [i32; 64] = [
        0, 0, 0, 0, 0, 0, 0, 0, 5, 10, 10, 10, 10, 10, 10, 5, -5, 0, 0, 0, 0, 0, 0, -5, -5, 0, 0,
        0, 0, 0, 0, -5, -5, 0, 0, 0, 0, 0, 0, -5, -5, 0, 0, 0, 0, 0, 0, -5, -5, 0, 0, 0, 0, 0, 0,
        -5, 0, 0, 0, 5, 5, 0, 0, 0,
    ];
    const QUEEN_POS_VALUES: [i32; 64] = [
        -20, -10, -10, -5, -5, -10, -10, -20, -10, 0, 0, 0, 0, 0, 0, -10, -10, 0, 5, 5, 5, 5, 0,
        -10, -5, 0, 5, 5, 5, 5, 0, -5, 0, 0, 5, 5, 5, 5, 0, -5, -10, 5, 5, 5, 5, 5, 0, -10, -10, 0,
        5, 0, 0, 0, 0, -10, -20, -10, -10, -5, -5, -10, -10, -20,
    ];
    const KING_MIDDLE_POS_VALUES: [i32; 64] = [
        -30, -40, -40, -50, -50, -40, -40, -30, -30, -40, -40, -50, -50, -40, -40, -30, -30, -40,
        -40, -50, -50, -40, -40, -30, -30, -40, -40, -50, -50, -40, -40, -30, -20, -30, -30, -40,
        -40, -30, -30, -20, -10, -20, -20, -20, -20, -20, -20, -10, 20, 20, 0, 0, 0, 0, 20, 20, 20,
        30, 10, 0, 0, 10, 30, 20,
    ];
    const KING_END_POS_VALUES: [i32; 64] = [
        -50, -40, -30, -20, -20, -30, -40, -50, -30, -20, -10, 0, 0, -10, -20, -30, -30, -10, 20,
        30, 30, 20, -10, -30, -30, -10, 30, 40, 40, 30, -10, -30, -30, -10, 30, 40, 40, 30, -10,
        -30, -30, -10, 20, 30, 30, 20, -10, -30, -30, -30, 0, 0, 0, 0, -30, -30, -50, -30, -30,
        -30, -30, -30, -30, -50,
    ];

    let side_adjusted_idx = if piece.pcolour == PieceColour::White {
        i
    } else {
        63 - i
    };
    match piece.ptype {
        PieceType::Pawn => PAWN_POS_VALUES[side_adjusted_idx],
        PieceType::Knight => KNIGHT_POS_VALUES[side_adjusted_idx],
        PieceType::Bishop => BISHOP_POS_VALUES[side_adjusted_idx],
        PieceType::Rook => ROOK_POS_VALUES[side_adjusted_idx],
        PieceType::Queen => QUEEN_POS_VALUES[side_adjusted_idx],
        PieceType::King => {
            if is_endgame {
                KING_END_POS_VALUES[side_adjusted_idx]
            } else {
                KING_MIDDLE_POS_VALUES[side_adjusted_idx]
            }
        }
    }
}

// adapted piece eval scores from here -> https://www.chessprogramming.org/Simplified_Evaluation_Function
fn evaluate(bs: &BoardState, maxi_colour: PieceColour) -> i32 {
    let mut w_eval: i32 = 0;
    let mut b_eval: i32 = 0;
    for (i, s) in bs.get_pos64().iter().enumerate() {
        match s {
            Square::Empty => {
                continue;
            }
            Square::Piece(p) => {
                let val = get_piece_value(&p.ptype) + get_piece_pos_value(i, p, false);
                if p.pcolour == PieceColour::White {
                    w_eval += val;
                } else {
                    b_eval += val;
                }
            }
        }
    }
    let eval = w_eval - b_eval;
    eval * (if maxi_colour == PieceColour::White {
        1
    } else {
        -1
    })
}<|MERGE_RESOLUTION|>--- conflicted
+++ resolved
@@ -132,7 +132,6 @@
     maxi_colour: PieceColour,
     nodes: &mut Nodes,
 ) -> i32 {
-<<<<<<< HEAD
     let pseudo_legal_moves = bs.get_pseudo_legal_moves();
     // check game over conditions returning immediately, or begin quiescence search
     match bs.get_gamestate() {
@@ -157,23 +156,6 @@
             return 0; // stalemate
         }
         _ => {}
-=======
-    // check game over conditions returning immediately, or continue quiescence search
-    if bs.is_checkmate() {
-        if cfg!(feature = "debug_engine_logging") {
-            nodes.quiescence_nodes += 1;
-        }
-        return if bs.side_to_move == maxi_colour {
-            MIN + root_depth
-        } else {
-            MAX - root_depth
-        };
-    } else if bs.is_draw() {
-        if cfg!(feature = "debug_engine_logging") {
-            nodes.quiescence_nodes += 1;
-        }
-        return 0; // stalemate
->>>>>>> e9bbf7bb
     }
 
     let mut max_eval = evaluate(bs, maxi_colour);
@@ -181,7 +163,6 @@
         return max_eval;
     }
     alpha = cmp::max(alpha, max_eval);
-<<<<<<< HEAD
 
     for i in sorted_move_indexes(&pseudo_legal_moves, true, &NULL_MOVE, &bs.last_move) {
         let mv = &pseudo_legal_moves[i];
@@ -189,12 +170,6 @@
             continue; // skip illegal moves
         }
         let child_bs = bs.lazy_next_state_unchecked(&mv);
-=======
-    let moves = &bs.legal_moves;
-    for i in sorted_move_indexes(moves, true, &NULL_MOVE, &bs.last_move) {
-        let mv = moves[i];
-        let child_bs = bs.next_state(&mv).unwrap();
->>>>>>> e9bbf7bb
         let eval = -quiescence(
             &child_bs,
             depth - 1,
@@ -357,15 +332,10 @@
             }
             return 0; // stalemate
         }
-<<<<<<< HEAD
         _ => {}
     }
 
     if depth == 0 {
-=======
-        return 0; // stalemate
-    } else if depth == 0 {
->>>>>>> e9bbf7bb
         return quiescence(
             bs,
             QUIECENCE_DEPTH,
