--- conflicted
+++ resolved
@@ -290,17 +290,6 @@
     }
 
     pub fn get_legal_moves(&self) -> Vec<&Move> {
-<<<<<<< HEAD
-        // let mut legal_moves = Vec::new();
-        // for mv in &self.attack_map.0 {
-        //     if self.is_move_legal(mv) {
-        //         legal_moves.push(mv);
-        //     }
-        // }
-
-        // legal_moves
-=======
->>>>>>> 979fd774
         let mut legal_moves = Vec::with_capacity(self.attack_map.0.len());
         for mv in &self.attack_map.0 {
             if self.is_move_legal(mv) {
@@ -308,13 +297,10 @@
             }
         }
         legal_moves
-<<<<<<< HEAD
     }
 
     pub fn get_pseudo_legal_moves(&self) -> &Vec<Move> {
         &self.attack_map.0
-=======
->>>>>>> 979fd774
     }
 
     // sets enpassant movegen flag to Some(idx of pawn that can be captured), if the move is a double pawn push
