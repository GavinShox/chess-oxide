--- conflicted
+++ resolved
@@ -1,8 +1,5 @@
-<<<<<<< HEAD
 use std::{rc::Rc, collections::HashMap};
 
-=======
->>>>>>> 50aa6f4b
 use crate::position::*;
 
 pub enum GameState {
